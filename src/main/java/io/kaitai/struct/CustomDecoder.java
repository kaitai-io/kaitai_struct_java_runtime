--- conflicted
+++ resolved
@@ -24,13 +24,6 @@
 package io.kaitai.struct;
 
 /**
-<<<<<<< HEAD
- * Custom decoder interface allows implementation of "byte array in - byte array
- * out" decoders, compatible with Kaitai Struct. Classes implementing this
- * interface can be called rom inside a .ksy file using `process: XXX` syntax.
- * @see <a href="https://doc.kaitai.io/user_guide.html#custom-process">Kaitai
- *     Struct documentation on custom processing routines</a>
-=======
  * A custom decoder interface. Implementing classes can be called from inside a
  * .ksy file using `process: XXX` syntax.
  * <p>
@@ -38,7 +31,6 @@
  * used from generated format libraries that are read-only (only capable of
  * parsing, not serialization). To support generated source files compiled in
  * {@code --read-write} mode, implement {@link CustomProcessor} instead.
->>>>>>> 7a93fcee
  */
 public interface CustomDecoder {
     /**
