--- conflicted
+++ resolved
@@ -282,19 +282,7 @@
             );
         }
         byte[] buf = new byte[(int) n];
-<<<<<<< HEAD
         bb.get(buf);
-=======
-
-        // Reading 0 bytes is always ok and never raises an exception
-        if (n == 0)
-            return buf;
-
-        int readCount = st.read(buf);
-        if (readCount < n) {
-            throw new EOFException();
-        }
->>>>>>> 1872d384
         return buf;
     }
 
@@ -454,51 +442,6 @@
     //endregion
 
     //region Misc runtime operations
-<<<<<<< HEAD
-=======
-
-    /**
-     * Performs modulo operation between two integers: dividend `a`
-     * and divisor `b`. Divisor `b` is expected to be positive. The
-     * result is always 0 <= x <= b - 1.
-     * @param a dividend
-     * @param b divisor
-     */
-    public static int mod(int a, int b) {
-        if (b <= 0)
-            throw new ArithmeticException("mod divisor <= 0");
-        int r = a % b;
-        if (r < 0)
-            r += b;
-        return r;
-    }
-
-    /**
-     * Performs modulo operation between two integers: dividend `a`
-     * and divisor `b`. Divisor `b` is expected to be positive. The
-     * result is always 0 <= x <= b - 1.
-     * @param a dividend
-     * @param b divisor
-     */
-    public static long mod(long a, long b) {
-        if (b <= 0)
-            throw new ArithmeticException("mod divisor <= 0");
-        long r = a % b;
-        if (r < 0)
-            r += b;
-        return r;
-    }
-
-    //endregion
-
-    private ByteBuffer wrapBufferLe(int count) throws IOException {
-        return ByteBuffer.wrap(readBytes(count)).order(ByteOrder.LITTLE_ENDIAN);
-    }
-
-    private ByteBuffer wrapBufferBe(int count) throws IOException {
-        return ByteBuffer.wrap(readBytes(count)).order(ByteOrder.BIG_ENDIAN);
-    }
->>>>>>> 1872d384
 
     /**
      * Performs modulo operation between two integers: dividend `a`
